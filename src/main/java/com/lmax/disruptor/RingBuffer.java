--- conflicted
+++ resolved
@@ -27,7 +27,7 @@
 public final class RingBuffer<E> implements Cursored, DataProvider<E>
 {
     public static final long INITIAL_CURSOR_VALUE = Sequence.INITIAL_VALUE;
-
+    
     private final int indexMask;
     private final Object[] entries;
     private final int bufferSize;
@@ -40,17 +40,12 @@
      * @param sequencer sequencer to handle the ordering of events moving through the RingBuffer.
      * @throws IllegalArgumentException if bufferSize is less than 1 and not a power of 2
      */
-<<<<<<< HEAD
-    private RingBuffer(EventFactory<E> eventFactory,
-                       Sequencer       sequencer)
-=======
     RingBuffer(EventFactory<E> eventFactory, 
                Sequencer       sequencer)
->>>>>>> 2989e6d6
     {
         this.sequencer    = sequencer;
         this.bufferSize   = sequencer.getBufferSize();
-
+        
         if (bufferSize < 1)
         {
             throw new IllegalArgumentException("bufferSize must not be less than 1");
@@ -64,28 +59,28 @@
         this.entries   = new Object[sequencer.getBufferSize()];
         fill(eventFactory);
     }
-
+    
     /**
      * Create a new multiple producer RingBuffer with the specified wait strategy.
-     *
+     * 
      * @see MultiProducerSequencer
      * @param factory used to create the events within the ring buffer.
      * @param bufferSize number of elements to create within the ring buffer.
      * @param waitStrategy used to determine how to wait for new elements to become available.
      * @throws IllegalArgumentException if bufferSize is less than 1 and not a power of 2
      */
-    public static <E> RingBuffer<E> createMultiProducer(EventFactory<E> factory,
-                                                        int             bufferSize,
+    public static <E> RingBuffer<E> createMultiProducer(EventFactory<E> factory, 
+                                                        int             bufferSize, 
                                                         WaitStrategy    waitStrategy)
     {
         MultiProducerSequencer sequencer = new MultiProducerSequencer(bufferSize, waitStrategy);
-
+        
         return new RingBuffer<E>(factory, sequencer);
     }
-
+    
     /**
      * Create a new multiple producer RingBuffer using the default wait strategy  {@link BlockingWaitStrategy}.
-     *
+     * 
      * @see MultiProducerSequencer
      * @param factory used to create the events within the ring buffer.
      * @param bufferSize number of elements to create within the ring buffer.
@@ -95,28 +90,28 @@
     {
         return createMultiProducer(factory, bufferSize, new BlockingWaitStrategy());
     }
-
+    
     /**
      * Create a new single producer RingBuffer with the specified wait strategy.
-     *
+     * 
      * @see SingleProducerSequencer
      * @param factory used to create the events within the ring buffer.
      * @param bufferSize number of elements to create within the ring buffer.
      * @param waitStrategy used to determine how to wait for new elements to become available.
      * @throws IllegalArgumentException if bufferSize is less than 1 and not a power of 2
      */
-    public static <E> RingBuffer<E> createSingleProducer(EventFactory<E> factory,
-                                                         int             bufferSize,
+    public static <E> RingBuffer<E> createSingleProducer(EventFactory<E> factory, 
+                                                         int             bufferSize, 
                                                          WaitStrategy    waitStrategy)
     {
         SingleProducerSequencer sequencer = new SingleProducerSequencer(bufferSize, waitStrategy);
-
+        
         return new RingBuffer<E>(factory, sequencer);
     }
-
+    
     /**
      * Create a new single producer RingBuffer using the default wait strategy  {@link BlockingWaitStrategy}.
-     *
+     * 
      * @see MultiProducerSequencer
      * @param factory used to create the events within the ring buffer.
      * @param bufferSize number of elements to create within the ring buffer.
@@ -126,19 +121,19 @@
     {
         return createSingleProducer(factory, bufferSize, new BlockingWaitStrategy());
     }
-
+    
     /**
      * Create a new Ring Buffer with the specified producer type (SINGLE or MULTI)
-     *
+     * 
      * @param producerType producer type to use {@link ProducerType}.
      * @param factory used to create events within the ring buffer.
      * @param bufferSize number of elements to create within the ring buffer.
      * @param waitStrategy used to determine how to wait for new elements to become available.
      * @throws IllegalArgumentException if bufferSize is less than 1 and not a power of 2
      */
-    public static <E> RingBuffer<E> create(ProducerType    producerType,
-                                           EventFactory<E> factory,
-                                           int             bufferSize,
+    public static <E> RingBuffer<E> create(ProducerType    producerType, 
+                                           EventFactory<E> factory, 
+                                           int             bufferSize, 
                                            WaitStrategy    waitStrategy)
     {
         switch (producerType)
@@ -153,15 +148,6 @@
     }
 
     /**
-<<<<<<< HEAD
-     * <p>Get the event for a given sequence in the RingBuffer.  This method will wait until the
-     * value is published before returning.  This method should only be used by {@link EventProcessor}s
-     * that are reading values out of the ring buffer.  Publishing code should use the
-     * {@link RingBuffer#getPreallocated(long)} call to get a handle onto the preallocated event.
-     *
-     * <p>The call implements the appropriate load fence to ensure that the data within the event
-     * is visible after this call completes.
-=======
      * <p>Get the event for a given sequence in the RingBuffer.</p>
      * 
      * <p>This call has 2 uses.  Firstly use this call when publishing to a ring buffer.
@@ -172,7 +158,6 @@
      * {@link SequenceBarrier#waitFor(long)} call this method with any value greater than
      * that your current consumer sequence and less than or equal to the value returned from
      * the {@link SequenceBarrier#waitFor(long)} method.</p>
->>>>>>> 2989e6d6
      *
      * @param sequence for the event
      * @return the event for the given sequence
@@ -182,7 +167,7 @@
     {
         return (E)entries[(int)sequence & indexMask];
     }
-
+    
     /**
      * @deprecated Use {@link RingBuffer#get(long)}
      */
@@ -221,7 +206,7 @@
     {
         return sequencer.next();
     }
-
+    
     /**
      * The same functionality as {@link RingBuffer#next()}, but allows the caller to claim
      * the next n sequences.
@@ -249,22 +234,18 @@
      * </pre>
      * <p>This method will not block if there is not space available in the ring
      * buffer, instead it will throw an {@link InsufficientCapacityException}.
-     *
-     *
+     * 
+     * 
      * @see RingBuffer#publish(long)
      * @see RingBuffer#get(long)
      * @return The next sequence to publish to.
-<<<<<<< HEAD
-     * @throws InsufficientCapacityException
-=======
      * @throws InsufficientCapacityException if the necessary space in the ring buffer is not available
->>>>>>> 2989e6d6
      */
     public long tryNext() throws InsufficientCapacityException
     {
         return sequencer.tryNext();
     }
-
+    
     /**
      * The same functionality as {@link RingBuffer#tryNext()}, but allows the caller to attempt
      * to claim the next n sequences.
@@ -282,7 +263,7 @@
      * Resets the cursor to a specific value.  This can be applied at any time, but it is worth not
      * that it is a racy thing to do and should only be used in controlled circumstances.  E.g. during
      * initialisation.
-     *
+     * 
      * @param sequence The sequence to reset too.
      * @throws IllegalStateException If any gating sequences have already been specified.
      */
@@ -291,11 +272,11 @@
         sequencer.claim(sequence);
         sequencer.publish(sequence);
     }
-
+    
     /**
      * Sets the cursor to a specific sequence and returns the preallocated entry that is stored there.  This
      * is another deliberatly racy call, that should only be done in controlled circumstances, e.g. initialisation.
-     *
+     * 
      * @param sequence The sequence to claim.
      * @return The preallocated event.
      */
@@ -304,10 +285,10 @@
         sequencer.claim(sequence);
         return get(sequence);
     }
-
+    
     /**
      * Determines if a particular entry has been published.
-     *
+     * 
      * @param sequence The sequence to identify the entry.
      * @return If the value has been published or not.
      */
@@ -315,11 +296,11 @@
     {
         return sequencer.isAvailable(sequence);
     }
-
+    
     /**
      * Add the specified gating sequences to this instance of the Disruptor.  They will
      * safely and atomically added to the list of gating sequences.
-     *
+     * 
      * @param gatingSequences The sequences to add.
      */
     public void addGatingSequences(Sequence... gatingSequences)
@@ -330,7 +311,7 @@
     /**
      * Get the minimum sequence value from all of the gating sequences
      * added to this ringBuffer.
-     *
+     * 
      * @return The minimum gating sequence or the cursor sequence if
      * no sequences have been added.
      */
@@ -341,7 +322,7 @@
 
     /**
      * Remove the specified sequence from this ringBuffer.
-     *
+     * 
      * @param sequence to be removed.
      * @return <tt>true</tt> if this sequence was found, <tt>false</tt> otherwise.
      */
@@ -349,13 +330,13 @@
     {
         return sequencer.removeGatingSequence(sequence);
     }
-
+    
     /**
      * Create a new SequenceBarrier to be used by an EventProcessor to track which messages
      * are available to be read from the ring buffer given a list of sequences to track.
-     *
+     * 
      * @see SequenceBarrier
-     * @param sequencesToTrack zero or more sequences to track.
+     * @param sequencesToTrack 
      * @return A sequence barrier that will track the specified sequences.
      */
     public SequenceBarrier newBarrier(Sequence... sequencesToTrack)
@@ -380,13 +361,13 @@
     {
         return bufferSize;
     }
-
+    
     /**
      * Given specified <tt>requiredCapacity</tt> determines if that amount of space
      * is available.  Note, you can not assume that if this method returns <tt>true</tt>
      * that a call to {@link RingBuffer#next()} will not block.  Especially true if this
      * ring buffer is set up to handle multiple producers.
-     *
+     * 
      * @param requiredCapacity The capacity to check for.
      * @return <tt>true</tt> If the specified <tt>requiredCapacity</tt> is available
      * <tt>false</tt> if now.
@@ -585,7 +566,7 @@
             return false;
         }
     }
-<<<<<<< HEAD
+    
 
     /**
      * Publishes multiple events to the ring buffer.  It handles
@@ -931,33 +912,16 @@
     }
 
     /**
-     * Get the object that is preallocated within the ring buffer.  This differs from the {@link #getPublished(long)} \
-     * in that is does not wait until the publisher indicates that object is available.  This method should only be used
-     * by the publishing thread to get a handle on the preallocated event in order to fill it with data.
-     *
-     * @param sequence for the event
-     * @return event for the sequence
-     */
-    @SuppressWarnings("unchecked")
-    public E getPreallocated(long sequence)
-    {
-        return (E)entries[(int)sequence & indexMask];
-    }
-
-=======
-    
->>>>>>> 2989e6d6
-    /**
      * Publish the specified sequence.  This action marks this particular
      * message as being available to be read.
-     *
+     * 
      * @param sequence the sequence to publish.
      */
     public void publish(long sequence)
     {
         sequencer.publish(sequence);
     }
-
+    
     /**
      * Publish the specified sequences.  This action marks these particular
      * messages as being available to be read.
@@ -1042,7 +1006,7 @@
         }
     }
 
-    private <A, B, C> void translateAndPublish(EventTranslatorThreeArg<E, A, B, C> translator, long sequence,
+    private <A, B, C> void translateAndPublish(EventTranslatorThreeArg<E, A, B, C> translator, long sequence, 
                                                A arg0, B arg1, C arg2)
     {
         try
@@ -1055,7 +1019,7 @@
         }
     }
 
-    private void translateAndPublish(EventTranslatorVararg<E> translator, long sequence, Object...args)
+    private <A> void translateAndPublish(EventTranslatorVararg<E> translator, long sequence, Object...args)
     {
         try
         {
@@ -1140,5 +1104,4 @@
             entries[i] = eventFactory.newInstance();
         }
     }
-
 }